--- conflicted
+++ resolved
@@ -1,4 +1,3 @@
-<<<<<<< HEAD
 2012-11-17, Version 5.2.0
 	* collectd: The performance of the LISTVAL command has been improved.
 	  Thanks to Yves Mettier for the patch.
@@ -47,7 +46,7 @@
 	  "traffic". Thanks to Manuel Rozada for the patch.
 	* tcpconns plugin: Use a netlink socket rather than reading from /proc
 	  for improved performance. Thanks to Michael Stapelberg for the patch.
-=======
+
 2013-01-25, Version 5.1.2
 	* Build system: "make distcheck" has been fixed. Thanks to Yves
 	  Mettier for his patches.
@@ -65,7 +64,6 @@
 	  this problem.
 	* zfs_arc plugin: Fix the type used for mutex misses. Thanks to Yves
 	  Mettier for reporting this bug.
->>>>>>> 67eb2be2
 
 2012-11-11, Version 5.1.1
 	* collectd: Create new directories with mode 0777 and let umask remove
