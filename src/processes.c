--- conflicted
+++ resolved
@@ -263,7 +263,6 @@
   regex_t *re;
 #endif
 
-<<<<<<< HEAD
 	procstat_gauges_t gauges;
 	procstat_counters_t counters;
 
@@ -281,19 +280,6 @@
   bool report_ctx_switch;
   bool report_delay;
 
-=======
-  /* Linux Delay Accounting. Unit is ns/s. */
-  gauge_t delay_cpu;
-  gauge_t delay_blkio;
-  gauge_t delay_swapin;
-  gauge_t delay_freepages;
-
-  bool report_fd_num;
-  bool report_maps_num;
-  bool report_ctx_switch;
-  bool report_delay;
-
->>>>>>> cde440ec
   procstat_gauges_t gauges;
   procstat_counters_t counters;
   struct procstat *next;
@@ -675,7 +661,6 @@
         entry->gauges.io_wchar);
     }
 
-<<<<<<< HEAD
     if ((entry->gauges.io_syscr != VALUE_UNSET) && (entry->gauges.io_syscw != VALUE_UNSET)) {
       ps_update_counter(&ps->gauges.io_syscr, &pse->gauges.io_syscr,
         entry->gauges.io_syscr);
@@ -697,65 +682,6 @@
                         entry->gauges.cswitch_invol);
     }
 
-=======
-    pse->age = 0;
-    pse->gauges = entry->gauges;
-
-		ps_procstat_gauges_add(&ps->gauges, &pse->gauges);
-
-		ps_update_counter (&ps->counters.vmem_minflt_counter,
-                       &pse->counters.vmem_minflt_counter,
-                       entry->counters.vmem_minflt_counter);
-		ps_update_counter (&ps->counters.vmem_majflt_counter,
-                       &pse->counters.vmem_majflt_counter,
-                       entry->counters.vmem_majflt_counter);
-
-		ps_update_counter (&ps->counters.cpu_user_counter,
-                       &pse->counters.cpu_user_counter,
-                       entry->counters.cpu_user_counter);
-		ps_update_counter (&ps->counters.cpu_system_counter,
-                       &pse->counters.cpu_system_counter,
-                       entry->counters.cpu_system_counter);
-
-    ps->gauges.num_proc += entry->gauges.num_proc;
-    ps->gauges.num_lwp += entry->gauges.num_lwp;
-    ps->gauges.num_fd += entry->gauges.num_fd;
-    ps->gauges.num_maps += entry->gauges.num_maps;
-    ps->gauges.vmem_size += entry->gauges.vmem_size;
-    ps->gauges.vmem_rss += entry->gauges.vmem_rss;
-    ps->gauges.vmem_data += entry->gauges.vmem_data;
-    ps->gauges.vmem_code += entry->gauges.vmem_code;
-    ps->gauges.stack_size += entry->gauges.stack_size;
-
-    if ((entry->gauges.io_rchar != VALUE_UNSET) && (entry->gauges.io_wchar != VALUE_UNSET)) {
-      ps_update_counter(&ps->gauges.io_rchar, &pse->gauges.io_rchar,
-        entry->gauges.io_rchar);
-      ps_update_counter(&ps->gauges.io_wchar, &pse->gauges.io_wchar,
-        entry->gauges.io_wchar);
-    }
-
-    if ((entry->gauges.io_syscr != VALUE_UNSET) && (entry->gauges.io_syscw != VALUE_UNSET)) {
-      ps_update_counter(&ps->gauges.io_syscr, &pse->gauges.io_syscr,
-        entry->gauges.io_syscr);
-      ps_update_counter(&ps->gauges.io_syscw, &pse->gauges.io_syscw,
-        entry->gauges.io_syscw);
-    }
-
-    if ((entry->gauges.io_diskr != VALUE_UNSET) && (entry->gauges.io_diskw != VALUE_UNSET)) {
-      ps_update_counter(&ps->gauges.io_diskr, &pse->gauges.io_diskr,
-        entry->gauges.io_diskr);
-      ps_update_counter(&ps->gauges.io_diskw, &pse->gauges.io_diskw,
-        entry->gauges.io_diskw);
-    }
-
-    if ((entry->gauges.cswitch_vol != VALUE_UNSET) && (entry->gauges.cswitch_invol != VALUE_UNSET)) {
-      ps_update_counter(&ps->gauges.cswitch_vol, &pse->gauges.cswitch_vol,
-                        entry->gauges.cswitch_vol);
-      ps_update_counter(&ps->gauges.cswitch_invol, &pse->gauges.cswitch_invol,
-                        entry->gauges.cswitch_invol);
-    }
-
->>>>>>> cde440ec
     ps_update_counter(&ps->counters.vmem_minflt_counter,
                       &pse->counters.vmem_minflt_counter,
                       entry->counters.vmem_minflt_counter);
@@ -1351,11 +1277,7 @@
   for (size_t i = 0; i < STATIC_ARRAY_SIZE(delay_metrics); i++) {
     if (isnan(delay_metrics[i].rate_ns)) {
       continue;
-<<<<<<< HEAD
-  }
-=======
-    }
->>>>>>> cde440ec
+  }
     sstrncpy(vl.type, "delay_rate", sizeof(vl.type));
     sstrncpy(vl.type_instance, delay_metrics[i].type_instance,
              sizeof(vl.type_instance));
@@ -1385,7 +1307,6 @@
       ps->gauges.io_syscw, ps->gauges.io_diskr, ps->gauges.io_diskw,
       ps->gauges.cswitch_vol, ps->gauges.cswitch_invol, ps->delay_cpu,
       ps->delay_blkio, ps->delay_swapin, ps->delay_freepages);
-<<<<<<< HEAD
 
     cmd_line_to_use = ps_get_cmdline(entry->id, NULL, commandline,
         sizeof(commandline));
@@ -1410,8 +1331,6 @@
     sfree (command);
     sfree (owner);
 }
-=======
->>>>>>> cde440ec
 
 static void ps_submit_proc_list (procstat_t *ps)
 {
@@ -1764,7 +1683,6 @@
     int num_fd;
     if (entry->gauges.has_fd == false && (num_fd = ps_count_fd(entry->id)) > 0) {
       entry->gauges.num_fd = num_fd;
-<<<<<<< HEAD
     }
     entry->gauges.has_fd = true;
   }
@@ -1775,18 +1693,6 @@
       entry->gauges.has_delay = true;
     }
   }
-=======
-    }
-    entry->gauges.has_fd = true;
-  }
-
-#if HAVE_LIBTASKSTATS
-  if (ps->report_delay && !entry->gauges.has_delay) {
-    if (ps_delay(entry) == 0) {
-      entry->gauges.has_delay = true;
-    }
-  }
->>>>>>> cde440ec
 #endif
 } /* void ps_fill_details (...) */
 
@@ -2278,14 +2184,6 @@
   /*
    * Convert rssize from KB to bytes to be consistent w/ the linux module
    */
-<<<<<<< HEAD
-
-=======
-  ps->gauges.vmem_rss = myInfo->pr_rssize * 1024;
-  ps->gauges.vmem_size = myInfo->pr_size * 1024;
-  ps->counters.vmem_minflt_counter = myUsage->pr_minf;
-  ps->counters.vmem_majflt_counter = myUsage->pr_majf;
->>>>>>> cde440ec
 
   /*
    * TODO: Data and code segment calculations for Solaris
@@ -2818,24 +2716,16 @@
     memset(&pse, 0, sizeof(pse));
     pse.id = pid;
     pse.age = 0;
-<<<<<<< HEAD
 
 		pse.gauges = ps.gauges;
 		pse.counters = ps.counters;
 
-=======
-
-		pse.gauges = ps.gauges;
-		pse.counters = ps.counters;
-
->>>>>>> cde440ec
     status = ps_read_process(pid, &ps, &state);
     if (status != 0) {
       DEBUG("ps_read_process failed: %i", status);
       continue;
     }
 
-<<<<<<< HEAD
 		memset (&pse, 0, sizeof (pse));
 		pse.id       = pid;
 		pse.age      = 0;
@@ -2852,28 +2742,6 @@
 			case 'T': stopped++;  break;
 			case 'W': paging++;   break;
 		}
-=======
-    switch (state) {
-    case 'R':
-      running++;
-      break;
-    case 'S':
-      sleeping++;
-      break;
-    case 'D':
-      blocked++;
-      break;
-    case 'Z':
-      zombies++;
-      break;
-    case 'T':
-      stopped++;
-      break;
-    case 'W':
-      paging++;
-      break;
-    }
->>>>>>> cde440ec
 
     ps_list_add(ps.name,
                 ps_get_cmdline(pid, ps.name, cmdline, sizeof(cmdline)), &pse);
@@ -2944,7 +2812,6 @@
         int argc;
         int status;
 
-<<<<<<< HEAD
 	procstat_entry_t pse;
 
 	ps_list_reset ();
@@ -3005,26 +2872,6 @@
 
 			pse.id       = procs[i].ki_pid;
 			pse.age      = 0;
-=======
-        /* retrieve the arguments */
-        argv = kvm_getargv(kd, proc_ptr, /* nchr = */ 0);
-        argc = 0;
-        if ((argv != NULL) && (argv[0] != NULL)) {
-          while (argv[argc] != NULL)
-            argc++;
-
-          status = strjoin(cmdline, sizeof(cmdline), argv, argc, " ");
-          if (status < 0)
-            WARNING("processes plugin: Command line did not fit into buffer.");
-          else
-            have_cmdline = 1;
-        }
-      } /* if (process has argument list) */
-
-      memset(&pse, 0, sizeof(pse));
-      pse.id = procs[i].ki_pid;
-      pse.age      = 0;
->>>>>>> cde440ec
 
 			/* no I/O data */
 			/* context switch counters not implemented */
@@ -3251,7 +3098,6 @@
 		ps_submit_proc_list (ps_ptr);
 /* #endif HAVE_LIBKVM_GETPROCS && HAVE_STRUCT_KINFO_PROC_FREEBSD */
 
-<<<<<<< HEAD
 #elif HAVE_LIBKVM_GETPROCS && HAVE_STRUCT_KINFO_PROC_OPENBSD
 	int running  = 0;
 	int sleeping = 0;
@@ -3331,9 +3177,6 @@
 			/* no I/O data */
 			/* context switch counters not implemented */
 			pse.gauges = procstat_gauges_init;
-=======
-  procstat_entry_t pse;
->>>>>>> cde440ec
 
   ps_list_reset();
   while ((nprocs = getprocs64(procentry, sizeof(struct procentry64),
@@ -3394,34 +3237,9 @@
       pse.counters.cpu_system = procentry[i].pi_ru.ru_stime.tv_sec * 1000000 +
                                procentry[i].pi_ru.ru_stime.tv_usec / 1000;
 
-<<<<<<< HEAD
       pse.counters.vmem_minflt = procentry[i].pi_minflt;
       pse.counters.vmem_majflt = procentry[i].pi_majflt;
 
-=======
-      pse.counters.vmem_minflt_counter = procentry[i].pi_minflt;
-      pse.counters.vmem_majflt_counter = procentry[i].pi_majflt;
-
-      pse.gauges.vmem_size = procentry[i].pi_tsize + procentry[i].pi_dvm * pagesize;
-      pse.gauges.vmem_rss = (procentry[i].pi_drss + procentry[i].pi_trss) * pagesize;
-      /* Not supported/implemented */
-      pse.gauges.vmem_data = 0;
-      pse.gauges.vmem_code = 0;
-      pse.gauges.stack_size = 0;
-
-      pse.io_rchar = VALUE_UNSET;
-      pse.io_wchar = VALUE_UNSET;
-      pse.io_syscr = VALUE_UNSET;
-      pse.io_syscw = VALUE_UNSET;
-      pse.io_diskr = VALUE_UNSET;
-      pse.io_diskw = VALUE_UNSET;
-
-      pse.num_fd = 0;
-      pse.num_maps = 0;
-
-      pse.cswitch_vol = VALUE_UNSET;
-      pse.cswitch_invol = VALUE_UNSET;
->>>>>>> cde440ec
 
       pse.io_rchar = VALUE_UNSET;
       pse.io_wchar = VALUE_UNSET;
