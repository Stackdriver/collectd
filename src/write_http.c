/**
 * collectd - src/write_http.c
 * Copyright (C) 2009       Paul Sadauskas
 * Copyright (C) 2009       Doug MacEachern
 * Copyright (C) 2007-2009  Florian octo Forster
 *
 * This program is free software; you can redistribute it and/or modify it
 * under the terms of the GNU General Public License as published by the
 * Free Software Foundation; only version 2 of the License is applicable.
 *
 * This program is distributed in the hope that it will be useful, but
 * WITHOUT ANY WARRANTY; without even the implied warranty of
 * MERCHANTABILITY or FITNESS FOR A PARTICULAR PURPOSE.  See the GNU
 * General Public License for more details.
 *
 * You should have received a copy of the GNU General Public License along
 * with this program; if not, write to the Free Software Foundation, Inc.,
 * 51 Franklin St, Fifth Floor, Boston, MA  02110-1301 USA
 *
 * Authors:
 *   Florian octo Forster <octo at verplant.org>
 *   Doug MacEachern <dougm@hyperic.com>
 *   Paul Sadauskas <psadauskas@gmail.com>
 **/

#include "collectd.h"
#include "plugin.h"
#include "common.h"
#include "utils_cache.h"
#include "utils_parse_option.h"
#include "utils_format_json.h"

#if HAVE_PTHREAD_H
# include <pthread.h>
#endif

#include <curl/curl.h>

#define WH_DEFAULT_LOW_LIMIT_BYTES_PER_SEC 100
/*
 * Private variables
 */
struct wh_callback_s
{
        char *location;

        char *user;
        char *pass;
        char *credentials;
        int   verify_peer;
        int   verify_host;
        char *cacert;
        _Bool store_rates;
	_Bool abort_on_slow;
	int   low_limit_bytes;
        time_t interval;
        int post_timeout;

#define WH_FORMAT_COMMAND 0
#define WH_FORMAT_JSON    1
        int format;

        CURL *curl;
        char curl_errbuf[CURL_ERROR_SIZE];

        char   send_buffer[1024 * 1024]; //1024 * 1024];
        size_t send_buffer_free;
        size_t send_buffer_fill;
        cdtime_t send_buffer_init_time;
        cdtime_t buffer_flush_last;

        pthread_mutex_t send_lock;
        pthread_mutex_t flush_lock;
};
typedef struct wh_callback_s wh_callback_t;

static void wh_reset_buffer (wh_callback_t *cb)  /* {{{ */
{
        memset (cb->send_buffer, 0, sizeof (cb->send_buffer));
        cb->send_buffer_free = sizeof (cb->send_buffer);
        cb->send_buffer_fill = 0;
        cb->send_buffer_init_time = cdtime ();

        if (cb->format == WH_FORMAT_JSON)
        {
                format_json_initialize (cb->send_buffer,
                                &cb->send_buffer_fill,
                                &cb->send_buffer_free);
        }
} /* }}} wh_reset_buffer */

static int wh_send_buffer (wh_callback_t *cb) /* {{{ */
{
        int status = 0;

        curl_easy_setopt (cb->curl, CURLOPT_POSTFIELDS, cb->send_buffer);
        status = curl_easy_perform (cb->curl);
        if (status != CURLE_OK)
        {
                ERROR ("write_http plugin: curl_easy_perform failed with "
                                "status %i: %s",
                                status, cb->curl_errbuf);
        }
        return (status);
} /* }}} wh_send_buffer */

static int wh_callback_init (wh_callback_t *cb) /* {{{ */
{
        struct curl_slist *headers;

        if (cb->curl != NULL)
                return (0);

        cb->curl = curl_easy_init ();
        if (cb->curl == NULL)
        {
                ERROR ("curl plugin: curl_easy_init failed.");
                return (-1);
        }

        if(cb->abort_on_slow && cb->interval > 0)
        {
            curl_easy_setopt(cb->curl, CURLOPT_LOW_SPEED_LIMIT, (cb->low_limit_bytes?cb->low_limit_bytes:WH_DEFAULT_LOW_LIMIT_BYTES_PER_SEC));
            curl_easy_setopt(cb->curl, CURLOPT_LOW_SPEED_TIME, cb->interval);
        }
        if(cb->post_timeout >0)
        {
           curl_easy_setopt(cb->curl, CURLOPT_TIMEOUT, cb->post_timeout);
        }

        curl_easy_setopt (cb->curl, CURLOPT_NOSIGNAL, 1L);
        curl_easy_setopt (cb->curl, CURLOPT_USERAGENT, USERAGENT);

        headers = NULL;
        headers = curl_slist_append (headers, "Accept:  */*");
        if (cb->format == WH_FORMAT_JSON)
                headers = curl_slist_append (headers, "Content-Type: application/json");
        else
                headers = curl_slist_append (headers, "Content-Type: text/plain");
        headers = curl_slist_append (headers, "Expect:");
        curl_easy_setopt (cb->curl, CURLOPT_HTTPHEADER, headers);

        curl_easy_setopt (cb->curl, CURLOPT_ERRORBUFFER, cb->curl_errbuf);
        curl_easy_setopt (cb->curl, CURLOPT_URL, cb->location);

        if (cb->user != NULL)
        {
                size_t credentials_size;

                credentials_size = strlen (cb->user) + 2;
                if (cb->pass != NULL)
                        credentials_size += strlen (cb->pass);

                cb->credentials = (char *) malloc (credentials_size);
                if (cb->credentials == NULL)
                {
                        ERROR ("curl plugin: malloc failed.");
                        return (-1);
                }

                ssnprintf (cb->credentials, credentials_size, "%s:%s",
                                cb->user, (cb->pass == NULL) ? "" : cb->pass);
                curl_easy_setopt (cb->curl, CURLOPT_USERPWD, cb->credentials);
                curl_easy_setopt (cb->curl, CURLOPT_HTTPAUTH, CURLAUTH_ANY);
        }

        curl_easy_setopt (cb->curl, CURLOPT_SSL_VERIFYPEER, (long) cb->verify_peer);
        curl_easy_setopt (cb->curl, CURLOPT_SSL_VERIFYHOST,
                        cb->verify_host ? 2L : 0L);
        if (cb->cacert != NULL)
                curl_easy_setopt (cb->curl, CURLOPT_CAINFO, cb->cacert);

        wh_reset_buffer (cb);

        return (0);
} /* }}} int wh_callback_init */

static int wh_flush_nolock (cdtime_t timeout, wh_callback_t *cb) /* {{{ */
{
        int status;

        DEBUG ("write_http plugin: wh_flush_nolock: timeout = %.3f; "
                        "send_buffer_fill = %zu;",
                        CDTIME_T_TO_DOUBLE (timeout),
                        cb->send_buffer_fill);

        /* timeout == 0  => flush unconditionally */
        if (timeout > 0)
        {
                cdtime_t now;

                now = cdtime ();
                if ((cb->send_buffer_init_time + timeout) > now)
                        return (0);
        }

        if (cb->format == WH_FORMAT_COMMAND)
        {
                if (cb->send_buffer_fill <= 0)
                {
                        cb->send_buffer_init_time = cdtime ();
                        return (0);
                }

                status = wh_send_buffer (cb);
                wh_reset_buffer (cb);
        }
        else if (cb->format == WH_FORMAT_JSON)
        {
                if (cb->send_buffer_fill <= 2)
                {
                        cb->send_buffer_init_time = cdtime ();
                        return (0);
                }

                status = format_json_finalize (cb->send_buffer,
                                &cb->send_buffer_fill,
                                &cb->send_buffer_free);
                if (status != 0)
                {
                        ERROR ("write_http: wh_flush_nolock: "
                                        "format_json_finalize failed.");
                        wh_reset_buffer (cb);
                        return (status);
                }

                status = wh_send_buffer (cb);
                wh_reset_buffer (cb);
        }
        else
        {
                ERROR ("write_http: wh_flush_nolock: "
                                "Unknown format: %i",
                                cb->format);
                return (-1);
        }

        return (status);
} /* }}} wh_flush_nolock */

static int wh_flush (cdtime_t timeout, /* {{{ */
                const char *identifier __attribute__((unused)),
                user_data_t *user_data)
{
        wh_callback_t *cb;
        int status;

        if (user_data == NULL)
                return (-EINVAL);

        cb = user_data->data;

        pthread_mutex_lock (&cb->send_lock);

        if (cb->curl == NULL)
        {
                status = wh_callback_init (cb);
                if (status != 0)
                {
                        ERROR ("write_http plugin: wh_callback_init failed.");
                        pthread_mutex_unlock (&cb->send_lock);
                        return (-1);
                }
        }

        status = wh_flush_nolock (timeout, cb);
        pthread_mutex_unlock (&cb->send_lock);

        return (status);
} /* }}} int wh_flush */

static void wh_callback_free (void *data) /* {{{ */
{
        wh_callback_t *cb;

        if (data == NULL)
                return;

        cb = data;

        wh_flush_nolock (/* timeout = */ 0, cb);

        curl_easy_cleanup (cb->curl);
        sfree (cb->location);
        sfree (cb->user);
        sfree (cb->pass);
        sfree (cb->credentials);
        sfree (cb->cacert);

        sfree (cb);
} /* }}} void wh_callback_free */

static int wh_write_command (const data_set_t *ds, const value_list_t *vl, /* {{{ */
                wh_callback_t *cb)
{
        char key[10*DATA_MAX_NAME_LEN];
        char values[512];
        char command[1024];
        size_t command_len;

        int status;

        if (0 != strcmp (ds->type, vl->type)) {
                ERROR ("write_http plugin: DS type does not match "
                                "value list type");
                return -1;
        }

        /* Copy the identifier to `key' and escape it. */
        status = FORMAT_VL (key, sizeof (key), vl);
        if (status != 0) {
                ERROR ("write_http plugin: error with format_name");
                return (status);
        }
        escape_string (key, sizeof (key));

        /* Convert the values to an ASCII representation and put that into
         * `values'. */
        status = format_values (values, sizeof (values), ds, vl, cb->store_rates);
        if (status != 0) {
                ERROR ("write_http plugin: error with "
                                "wh_value_list_to_string");
                return (status);
        }

        command_len = (size_t) ssnprintf (command, sizeof (command),
                        "PUTVAL %s interval=%.3f %s\r\n",
                        key,
                        CDTIME_T_TO_DOUBLE (vl->interval),
                        values);
        if (command_len >= sizeof (command)) {
                ERROR ("write_http plugin: Command buffer too small: "
                                "Need %zu bytes.", command_len + 1);
                return (-1);
        }

        pthread_mutex_lock (&cb->send_lock);

        if (cb->curl == NULL)
        {
                cb->interval = CDTIME_T_TO_TIME_T(vl->interval);
                status = wh_callback_init (cb);
                if (status != 0)
                {
                        ERROR ("write_http plugin: wh_callback_init failed.");
                        pthread_mutex_unlock (&cb->send_lock);
                        return (-1);
                }
        }

        if (command_len >= cb->send_buffer_free)
        {
                status = wh_flush_nolock (/* timeout = */ 0, cb);
                if (status != 0)
                {
                        pthread_mutex_unlock (&cb->send_lock);
                        return (status);
                }
        }
        assert (command_len < cb->send_buffer_free);

        /* `command_len + 1' because `command_len' does not include the
         * trailing null byte. Neither does `send_buffer_fill'. */
        memcpy (cb->send_buffer + cb->send_buffer_fill,
                        command, command_len + 1);
        cb->send_buffer_fill += command_len;
        cb->send_buffer_free -= command_len;

        DEBUG ("write_http plugin: <%s> buffer %zu/%zu (%g%%) \"%s\"",
                        cb->location,
                        cb->send_buffer_fill, sizeof (cb->send_buffer),
                        100.0 * ((double) cb->send_buffer_fill) / ((double) sizeof (cb->send_buffer)),
                        command);

        /* Check if we have enough space for this command. */
        pthread_mutex_unlock (&cb->send_lock);

        return (0);
} /* }}} int wh_write_command */

static int wh_write_json (const data_set_t *ds, const value_list_t *vl, /* {{{ */
                wh_callback_t *cb)
{
        int status;
		
        pthread_mutex_lock (&cb->send_lock);

        if (cb->curl == NULL)
        {
                cb->interval = CDTIME_T_TO_TIME_T(vl->interval);

                status = wh_callback_init (cb);
                if (status != 0)
                {
                        ERROR ("write_http plugin: wh_callback_init failed.");
                        pthread_mutex_unlock (&cb->send_lock);
                        return (-1);
                }
        }

        status = format_json_value_list (cb->send_buffer,
                        &cb->send_buffer_fill,
                        &cb->send_buffer_free,
                        ds, vl, cb->store_rates);
        if (status == (-ENOMEM))
        {
                status = wh_flush_nolock (/* timeout = */ 0, cb);
                if (status != 0)
                {
                        wh_reset_buffer (cb);
                        pthread_mutex_unlock (&cb->send_lock);
                        return (status);
                }

                status = format_json_value_list (cb->send_buffer,
                                &cb->send_buffer_fill,
                                &cb->send_buffer_free,
                                ds, vl, cb->store_rates);
        }
        if (status != 0)
        {
                pthread_mutex_unlock (&cb->send_lock);
                return (status);
        }

        DEBUG ("write_http plugin: <%s> buffer %zu/%zu (%g%%)",
                        cb->location,
                        cb->send_buffer_fill, sizeof (cb->send_buffer),
                        100.0 * ((double) cb->send_buffer_fill) / ((double) sizeof (cb->send_buffer)));

        /* Check if we have enough space for this command. */
        pthread_mutex_unlock (&cb->send_lock);

        return (0);
} /* }}} int wh_write_json */

static int wh_write (const data_set_t *ds, const value_list_t *vl, /* {{{ */
                user_data_t *user_data)
{
        wh_callback_t *cb;
        int status;
        cdtime_t now;

        if (user_data == NULL)
                return (-EINVAL);

        cb = user_data->data;

        /* we want a large buffer so we get all the measurements for a time at once
        but we also want to force flushing it every minute. this will do. longer term,
        this could be a configurable part of a stackdriver specific write plugin */
        pthread_mutex_lock (&cb->flush_lock);
        now = cdtime ();
        if (now > cb->send_buffer_init_time + MS_TO_CDTIME_T(15000)) {
//        if (now > cb->buffer_flush_last + MS_TO_CDTIME_T(4 * 1000)) {
            wh_flush(0, NULL, user_data);
            cb->buffer_flush_last = now;
        }
        pthread_mutex_unlock (&cb->flush_lock);

        if (cb->format == WH_FORMAT_JSON)
                status = wh_write_json (ds, vl, cb);
        else
                status = wh_write_command (ds, vl, cb);

        return (status);
} /* }}} int wh_write */

static int config_set_string (char **ret_string, /* {{{ */
                oconfig_item_t *ci)
{
        char *string;

        if ((ci->values_num != 1)
                        || (ci->values[0].type != OCONFIG_TYPE_STRING))
        {
                WARNING ("write_http plugin: The `%s' config option "
                                "needs exactly one string argument.", ci->key);
                return (-1);
        }

        string = strdup (ci->values[0].value.string);
        if (string == NULL)
        {
                ERROR ("write_http plugin: strdup failed.");
                return (-1);
        }

        if (*ret_string != NULL)
                free (*ret_string);
        *ret_string = string;

        return (0);
} /* }}} int config_set_string */

static int config_set_boolean (int *dest, oconfig_item_t *ci) /* {{{ */
{
        if ((ci->values_num != 1) || (ci->values[0].type != OCONFIG_TYPE_BOOLEAN))
        {
                WARNING ("write_http plugin: The `%s' config option "
                                "needs exactly one boolean argument.", ci->key);
                return (-1);
        }

        *dest = ci->values[0].value.boolean ? 1 : 0;

        return (0);
} /* }}} int config_set_boolean */

static int config_set_format (wh_callback_t *cb, /* {{{ */
                oconfig_item_t *ci)
{
        char *string;

        if ((ci->values_num != 1)
                        || (ci->values[0].type != OCONFIG_TYPE_STRING))
        {
                WARNING ("write_http plugin: The `%s' config option "
                                "needs exactly one string argument.", ci->key);
                return (-1);
        }

        string = ci->values[0].value.string;
        if (strcasecmp ("Command", string) == 0)
                cb->format = WH_FORMAT_COMMAND;
        else if (strcasecmp ("JSON", string) == 0)
                cb->format = WH_FORMAT_JSON;
        else
        {
                ERROR ("write_http plugin: Invalid format string: %s",
                                string);
                return (-1);
        }

        return (0);
} /* }}} int config_set_string */

static int wh_config_url (oconfig_item_t *ci) /* {{{ */
{
        wh_callback_t *cb;
        user_data_t user_data;
        char callback_name[DATA_MAX_NAME_LEN];
        int i;

        cb = malloc (sizeof (*cb));
        if (cb == NULL)
        {
                ERROR ("write_http plugin: malloc failed.");
                return (-1);
        }
        memset (cb, 0, sizeof (*cb));
        cb->location = NULL;
        cb->user = NULL;
        cb->pass = NULL;
        cb->credentials = NULL;
        cb->verify_peer = 1;
        cb->verify_host = 1;
        cb->cacert = NULL;
        cb->format = WH_FORMAT_COMMAND;
        cb->curl = NULL;
        cb->low_limit_bytes = WH_DEFAULT_LOW_LIMIT_BYTES_PER_SEC;
        cb->post_timeout = 0;

        pthread_mutex_init (&cb->send_lock, /* attr = */ NULL);

        config_set_string (&cb->location, ci);
        if (cb->location == NULL)
                return (-1);

        for (i = 0; i < ci->children_num; i++)
        {
                oconfig_item_t *child = ci->children + i;

                if (strcasecmp ("User", child->key) == 0)
                        config_set_string (&cb->user, child);
                else if (strcasecmp ("Password", child->key) == 0)
                        config_set_string (&cb->pass, child);
                else if (strcasecmp ("VerifyPeer", child->key) == 0)
                        config_set_boolean (&cb->verify_peer, child);
                else if (strcasecmp ("VerifyHost", child->key) == 0)
                        config_set_boolean (&cb->verify_host, child);
                else if (strcasecmp ("CACert", child->key) == 0)
                        config_set_string (&cb->cacert, child);
                else if (strcasecmp ("Format", child->key) == 0)
                        config_set_format (cb, child);
                else if (strcasecmp ("StoreRates", child->key) == 0)
                        cf_util_get_boolean (child, &cb->store_rates);
                else if (strcasecmp ("LowSpeedLimit", child->key) == 0)
                        cf_util_get_boolean (child,&cb->abort_on_slow);
                else if (strcasecmp ("LowLimitBytesPerSec", child->key) == 0)
                        cf_util_get_int (child, &cb->low_limit_bytes);
                else if (strcasecmp ("PostTimeoutSec", child->key) == 0)
                        cf_util_get_int (child, &cb->post_timeout);
                else
                {
                        ERROR ("write_http plugin: Invalid configuration "
                                        "option: %s.", child->key);
                }
        }

<<<<<<< HEAD
        if(cb->abort_on_slow)
        {
        	cb->interval = CDTIME_T_TO_TIME_T(cf_get_default_interval ());
        }
        DEBUG ("write_http: Registering write callback with URL %s",
=======
        ssnprintf (callback_name, sizeof (callback_name), "write_http/%s",
>>>>>>> 7f3cfaf9
                        cb->location);
        DEBUG ("write_http: Registering write callback '%s' with URL '%s'",
                        callback_name, cb->location);

        memset (&user_data, 0, sizeof (user_data));
        user_data.data = cb;
        user_data.free_func = NULL;
        plugin_register_flush (callback_name, wh_flush, &user_data);

        user_data.free_func = wh_callback_free;
        plugin_register_write (callback_name, wh_write, &user_data);

        return (0);
} /* }}} int wh_config_url */

static int wh_config (oconfig_item_t *ci) /* {{{ */
{
        int i;

        for (i = 0; i < ci->children_num; i++)
        {
                oconfig_item_t *child = ci->children + i;

                if (strcasecmp ("URL", child->key) == 0)
                        wh_config_url (child);
                else
                {
                        ERROR ("write_http plugin: Invalid configuration "
                                        "option: %s.", child->key);
                }
        }

        return (0);
} /* }}} int wh_config */

static int wh_init (void) /* {{{ */
{
<<<<<<< HEAD
  /* Call this while collectd is still single-threaded to avoid
   * initialization issues in libgcrypt. */
  curl_global_init (CURL_GLOBAL_SSL);
  return (0);
=======
        /* Call this while collectd is still single-threaded to avoid
         * initialization issues in libgcrypt. */
        curl_global_init (CURL_GLOBAL_SSL);
        return (0);
>>>>>>> 7f3cfaf9
} /* }}} int wh_init */

void module_register (void) /* {{{ */
{
        plugin_register_complex_config ("write_http", wh_config);
        plugin_register_init ("write_http", wh_init);
} /* }}} void module_register */

/* vim: set fdm=marker sw=8 ts=8 tw=78 et : */<|MERGE_RESOLUTION|>--- conflicted
+++ resolved
@@ -598,15 +598,11 @@
                 }
         }
 
-<<<<<<< HEAD
         if(cb->abort_on_slow)
         {
         	cb->interval = CDTIME_T_TO_TIME_T(cf_get_default_interval ());
         }
-        DEBUG ("write_http: Registering write callback with URL %s",
-=======
         ssnprintf (callback_name, sizeof (callback_name), "write_http/%s",
->>>>>>> 7f3cfaf9
                         cb->location);
         DEBUG ("write_http: Registering write callback '%s' with URL '%s'",
                         callback_name, cb->location);
@@ -644,17 +640,10 @@
 
 static int wh_init (void) /* {{{ */
 {
-<<<<<<< HEAD
-  /* Call this while collectd is still single-threaded to avoid
-   * initialization issues in libgcrypt. */
-  curl_global_init (CURL_GLOBAL_SSL);
-  return (0);
-=======
         /* Call this while collectd is still single-threaded to avoid
          * initialization issues in libgcrypt. */
         curl_global_init (CURL_GLOBAL_SSL);
         return (0);
->>>>>>> 7f3cfaf9
 } /* }}} int wh_init */
 
 void module_register (void) /* {{{ */
