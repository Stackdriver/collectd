--- conflicted
+++ resolved
@@ -111,7 +111,7 @@
   if (db == NULL)
     return (0);
 
-  status = yajl_parse(db->yajl, (unsigned char *) buf, len);
+  status = yajl_parse(db->yajl, (unsigned char *)buf, len);
   if (status == yajl_status_ok)
     return (len);
 #if !HAVE_YAJL_V2
@@ -759,22 +759,14 @@
     return (-1);
   }
 
-<<<<<<< HEAD
   url = NULL;
   curl_easy_getinfo(curl, CURLINFO_EFFECTIVE_URL, &url);
 
   status = curl_easy_perform (curl);
-  if (status != 0)
+  if (status != CURLE_OK)
   {
     ERROR ("curl_json plugin: curl_easy_perform failed with status %i: %s (%s)",
            status, db->curl_errbuf, (url != NULL) ? url : "<null>");
-=======
-  status = curl_easy_perform (curl);
-  if (status != CURLE_OK)
-  {
-    ERROR ("curl_json plugin: curl_easy_perform failed with status %i: %s (%s)",
-           status, db->curl_errbuf, url);
->>>>>>> 56c7b218
     yajl_free (db->yajl);
     db->yajl = yprev;
     return (-1);
@@ -785,20 +777,14 @@
   /* The response code is zero if a non-HTTP transport was used. */
   if ((rc != 0) && (rc != 200))
   {
-<<<<<<< HEAD
     ERROR ("curl_json plugin: curl_easy_perform failed with "
         "response code %ld (%s)", rc, url);
-=======
-    ERROR ("curl_json plugin: curl_easy_perform failed with response code %ld (%s)",
-           rc, url);
->>>>>>> 56c7b218
     yajl_free (db->yajl);
     db->yajl = yprev;
     return (-1);
   }
 
 #if HAVE_YAJL_V2
-<<<<<<< HEAD
     status = yajl_complete_parse(db->yajl);
 #else
     status = yajl_parse_complete(db->yajl);
@@ -815,29 +801,10 @@
     yajl_free (db->yajl);
     db->yajl = yprev;
     return (-1);
-=======
-  status = yajl_complete_parse(db->yajl);
-#else
-  status = yajl_parse_complete(db->yajl);
-#endif
-  if (status != yajl_status_ok)
-  {
-    ERROR ("curl_json plugin: %s failed with status %i.",
-#if HAVE_YAJL_V2
-        "yajl_complete_parse",
-#else
-        "yajl_parse_complete",
-#endif
-        status);
->>>>>>> 56c7b218
   }
 
   yajl_free (db->yajl);
   db->yajl = yprev;
-<<<<<<< HEAD
-=======
-
->>>>>>> 56c7b218
   return (0);
 } /* }}} int cj_curl_perform */
 
