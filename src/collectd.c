--- conflicted
+++ resolved
@@ -25,7 +25,6 @@
 
 #include "multicast.h"
 #include "plugin.h"
-#include "configfile.h"
 
 #include "ping.h"
 
@@ -70,12 +69,12 @@
 		{
 			if (mkdir (dir, 0755) == -1)
 			{
-				syslog (LOG_ERR, "mkdir (%s): %s", dir, strerror (errno));
+				syslog (LOG_ERR, "mkdir: %s", strerror (errno));
 				return (-1);
 			}
 			else if (chdir (dir) == -1)
 			{
-				syslog (LOG_ERR, "chdir (%s): %s", dir, strerror (errno));
+				syslog (LOG_ERR, "chdir: %s", strerror (errno));
 				return (-1);
 			}
 		}
@@ -121,11 +120,7 @@
 			
 			"Available options:\n"
 			"  General:\n"
-<<<<<<< HEAD
-			"    -C <dir>        Configuration directory.\n"
-=======
 			"    -C <dir>        Configuration file.\n"
->>>>>>> cc0d31d6
 			"                    Default: %s\n"
 			"    -P <file>       PID File.\n"
 			"                    Default: %s\n"
@@ -147,11 +142,7 @@
 			"\n%s %s, http://verplant.org/collectd/\n"
 			"by Florian octo Forster <octo@verplant.org>\n"
 			"for contributions see `AUTHORS'\n",
-<<<<<<< HEAD
-			PACKAGE, SYSCONFDIR, PIDFILE, PLUGINDIR, PKGLOCALSTATEDIR, PACKAGE, VERSION);
-=======
 			PACKAGE, CONFIGFILE, PIDFILE, PLUGINDIR, PKGLOCALSTATEDIR, PACKAGE, VERSION);
->>>>>>> cc0d31d6
 	exit (0);
 }
 
@@ -251,17 +242,10 @@
 	pid_t pid;
 #endif
 
-<<<<<<< HEAD
-	char *confdir = SYSCONFDIR;
-	char *pidfile =  PIDFILE;
-	char *plugindir = PLUGINDIR;
-	char *datadir = PKGLOCALSTATEDIR;
-=======
- 	char *configfile = CONFIGFILE;
- 	char *pidfile    = PIDFILE;
- 	char *plugindir  = PLUGINDIR;
- 	char *datadir    = PKGLOCALSTATEDIR;
->>>>>>> cc0d31d6
+	char *configfile = CONFIGFILE
+	char *pidfile    = PIDFILE;
+	char *plugindir  = PLUGINDIR;
+	char *datadir    = PKGLOCALSTATEDIR;
 
 	int daemonize = 1;
 
@@ -305,11 +289,7 @@
 				break;
 #endif /* HAVE_LIBRRD */
 			case 'C':
-<<<<<<< HEAD
-				confdir = optarg;
-=======
 				configfile = optarg;
->>>>>>> cc0d31d6
 				break;
 			case 'P':
 				pidfile = optarg;
@@ -339,24 +319,15 @@
 	}
 
 	/*
-	 * Read the config file. This will load any modules automagically.
+	 * Load plugins and change to output directory
+	 * Loading plugins is done first so relative paths work as expected..
 	 */
-	plugin_set_dir (plugindir);
-
-	if (cf_read (configfile))
-	{
-		fprintf (stderr, "Error: Reading the config file failed!\n"
-				"Read the syslog for details.\n");
+	if (plugin_load_all (plugindir) < 1)
+	{
+		fprintf (stderr, "Error: No plugins found.\n");
 		return (1);
 	}
 
-<<<<<<< HEAD
-=======
-	/*
-	 * Change directory. We do this _after_ reading the config and loading
-	 * modules to relative paths work as expected.
-	 */
->>>>>>> cc0d31d6
 	if (change_basedir (datadir))
 	{
 		fprintf (stderr, "Error: Unable to change to directory `%s'.\n", datadir);
