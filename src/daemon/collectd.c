--- conflicted
+++ resolved
@@ -409,11 +409,7 @@
     exit(EXIT_FAILURE);
 
   return config;
-<<<<<<< HEAD
-  }
-=======
-}
->>>>>>> cde440ec
+  }
 
 int run_loop(bool test_readall) {
   int exit_status = 0;
